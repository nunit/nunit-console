--- conflicted
+++ resolved
@@ -368,17 +368,6 @@
             OutputDirectory = PACKAGE_DIR,
             NoPackageAnalysis = true
         });
-<<<<<<< HEAD
-=======
-
-        NuGetPack("nuget/engine/nunit.engine.tool.nuspec", new NuGetPackSettings()
-        {
-            Version = packageVersion,
-            BasePath = CURRENT_IMG_DIR,
-            OutputDirectory = PACKAGE_DIR,
-            NoPackageAnalysis = true
-        });
->>>>>>> 188ef2e1
     });
 
 Task("PackageConsole")
