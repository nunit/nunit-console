<?xml version="1.0"?>
<package xmlns="http://schemas.microsoft.com/packaging/2010/07/nuspec.xsd">
  <metadata>
    <id>NUnit.ConsoleRunner</id>
    <title>NUnit Console Runner Version 3 (No Extensions)</title>
    <version>$version$</version>
    <authors>Charlie Poole, Rob Prouse</authors>
    <owners>Charlie Poole, Rob Prouse</owners>
    <license type="file">LICENSE.txt</license>
    <projectUrl>https://nunit.org</projectUrl>
    <repository type="git" url="https://github.com/nunit/nunit-console"/>
    <iconUrl>https://cdn.rawgit.com/nunit/resources/master/images/icon/nunit_256.png</iconUrl>
    <icon>images\nunit_256.png</icon>
    <requireLicenseAcceptance>false</requireLicenseAcceptance>
    <summary>Console runner for the NUnit 3 unit-testing framework, without any extensions.</summary>
    <description>
      This package includes the nunit3-console runner and test engine for version 3 of the NUnit unit-testing framework.

      Any extensions, if needed, may be installed as separate packages.
    </description>
    <releaseNotes></releaseNotes>
    <language>en-US</language>
    <tags>nunit test testing tdd runner</tags>
    <copyright>Copyright (c) 2020 Charlie Poole, Rob Prouse</copyright>
  </metadata>
  <files>
    <file src="LICENSE.txt" />
    <file src="NOTICES.txt" />
    <file src="CHANGES.txt" />
    <file src="bin/agents/net20/nunit-agent.exe" target="tools/agents/net20" />
    <file src="bin/agents/net20/nunit-agent.exe.config" target="tools/agents/net20" />
    <file src="bin/agents/net20/nunit-agent-x86.exe" target="tools/agents/net20" />
    <file src="bin/agents/net20/nunit-agent-x86.exe.config" target="tools/agents/net20" />
    <file src="bin/agents/net20/nunit.engine.api.dll" target="tools/agents/net20" />
    <file src="bin/agents/net20/nunit.engine.api.xml" target="tools/agents/net20" />
    <file src="bin/agents/net20/nunit.engine.core.dll" target="tools/agents/net20" />
    <file src="bin/agents/net20/Mono.Cecil.dll" target="tools/agents/net20" />
    <file src="../../nuget/runners/nunit.agent.addins" target="tools/agents/net20"/>
    <file src="bin/agents/net40/nunit-agent.exe" target="tools/agents/net40" />
    <file src="bin/agents/net40/nunit-agent.exe.config" target="tools/agents/net40" />
    <file src="bin/agents/net40/nunit-agent-x86.exe" target="tools/agents/net40" />
    <file src="bin/agents/net40/nunit-agent-x86.exe.config" target="tools/agents/net40" />
    <file src="bin/agents/net40/nunit.engine.api.dll" target="tools/agents/net40" />
    <file src="bin/agents/net40/nunit.engine.api.xml" target="tools/agents/net40" />
    <file src="bin/agents/net40/nunit.engine.core.dll" target="tools/agents/net40" />
    <file src="bin/agents/net40/Mono.Cecil.dll" target="tools/agents/net40" />
    <file src="../../nuget/runners/nunit.agent.addins" target="tools/agents/net40"/>
    <file src="bin/net20/nunit3-console.exe" target="tools" />
    <file src="bin/net20/nunit3-console.exe.config" target="tools" />
    <file src="bin/net20/nunit.engine.api.dll" target="tools" />
    <file src="bin/net20/nunit.engine.api.xml" target="tools" />
    <file src="bin/net20/nunit.engine.core.dll" target="tools" />
    <file src="bin/net20/nunit.engine.dll" target="tools" />
    <file src="bin/net20/Mono.Cecil.dll" target="tools" />
<<<<<<< HEAD
    <file src="../../nuget/runners/nunit.console.nuget.addins" target="tools"/>
=======
    <file src="..\..\nuget\runners\nunit.console.nuget.addins" target="tools"/>
    <file src="..\..\nunit_256.png" target="images"/>
>>>>>>> 2a6edcb9
  </files>
</package><|MERGE_RESOLUTION|>--- conflicted
+++ resolved
@@ -52,11 +52,7 @@
     <file src="bin/net20/nunit.engine.core.dll" target="tools" />
     <file src="bin/net20/nunit.engine.dll" target="tools" />
     <file src="bin/net20/Mono.Cecil.dll" target="tools" />
-<<<<<<< HEAD
     <file src="../../nuget/runners/nunit.console.nuget.addins" target="tools"/>
-=======
-    <file src="..\..\nuget\runners\nunit.console.nuget.addins" target="tools"/>
-    <file src="..\..\nunit_256.png" target="images"/>
->>>>>>> 2a6edcb9
+    <file src="../../nunit_256.png" target="images"/>
   </files>
 </package>