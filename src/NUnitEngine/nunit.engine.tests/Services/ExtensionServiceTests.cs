﻿// ***********************************************************************
// Copyright (c) 2015 Charlie Poole, Rob Prouse
//
// Permission is hereby granted, free of charge, to any person obtaining
// a copy of this software and associated documentation files (the
// "Software"), to deal in the Software without restriction, including
// without limitation the rights to use, copy, modify, merge, publish,
// distribute, sublicense, and/or sell copies of the Software, and to
// permit persons to whom the Software is furnished to do so, subject to
// the following conditions:
//
// The above copyright notice and this permission notice shall be
// included in all copies or substantial portions of the Software.
//
// THE SOFTWARE IS PROVIDED "AS IS", WITHOUT WARRANTY OF ANY KIND,
// EXPRESS OR IMPLIED, INCLUDING BUT NOT LIMITED TO THE WARRANTIES OF
// MERCHANTABILITY, FITNESS FOR A PARTICULAR PURPOSE AND
// NONINFRINGEMENT. IN NO EVENT SHALL THE AUTHORS OR COPYRIGHT HOLDERS BE
// LIABLE FOR ANY CLAIM, DAMAGES OR OTHER LIABILITY, WHETHER IN AN ACTION
// OF CONTRACT, TORT OR OTHERWISE, ARISING FROM, OUT OF OR IN CONNECTION
// WITH THE SOFTWARE OR THE USE OR OTHER DEALINGS IN THE SOFTWARE.
// ***********************************************************************

#if !NETCOREAPP1_1
using System;
using System.Linq;
using NUnit.Framework;
using NUnit.Engine.Extensibility;

namespace NUnit.Engine.Services.Tests
{
    public class ExtensionServiceTests
    {
        private ExtensionService _serviceClass;
        private IExtensionService _serviceInterface;

#pragma warning disable 414
        private static readonly string[] KnownExtensionPointPaths = {
            "/NUnit/Engine/TypeExtensions/IDriverFactory",
            "/NUnit/Engine/TypeExtensions/IProjectLoader",
            "/NUnit/Engine/TypeExtensions/IResultWriter",
            "/NUnit/Engine/TypeExtensions/ITestEventListener",
            "/NUnit/Engine/TypeExtensions/IService",
            "/NUnit/Engine/NUnitV2Driver"
        };

        private static readonly Type[] KnownExtensionPointTypes = {
            typeof(IDriverFactory),
            typeof(IProjectLoader),
            typeof(IResultWriter),
            typeof(ITestEventListener),
            typeof(IService),
            typeof(IFrameworkDriver)
        };

        private static readonly int[] KnownExtensionPointCounts = { 1, 1, 1, 2, 1, 1 };
#pragma warning restore 414

        [SetUp]
        public void CreateService()
        {
            _serviceInterface = _serviceClass = new ExtensionService();

            // Rather than actually starting the service, which would result
            // in finding the extensions actually in use on the current system,
            // we simulate the start using this assemblies dummy extensions.
            _serviceClass.FindExtensionPoints(typeof(TestEngine).Assembly);
            _serviceClass.FindExtensionPoints(typeof(ITestEngine).Assembly);

            _serviceClass.FindExtensionsInAssembly(new ExtensionAssembly(GetType().Assembly.Location, false));
        }

        [Test]
        public void AllExtensionPointsAreKnown()
        {
            Assert.That(_serviceInterface.ExtensionPoints.Select(ep => ep.Path), Is.EquivalentTo(KnownExtensionPointPaths));
        }

        [Test, Sequential]
        public void CanGetExtensionPointByPath(
            [ValueSource(nameof(KnownExtensionPointPaths))] string path,
            [ValueSource(nameof(KnownExtensionPointTypes))] Type type)
        {
            var ep = _serviceInterface.GetExtensionPoint(path);
            Assert.NotNull(ep);
            Assert.That(ep.Path, Is.EqualTo(path));
            Assert.That(ep.TypeName, Is.EqualTo(type.FullName));
        }

        [Test, Sequential]
        public void CanGetExtensionPointByType(
            [ValueSource(nameof(KnownExtensionPointPaths))] string path,
            [ValueSource(nameof(KnownExtensionPointTypes))] Type type)
        {
            var ep = _serviceClass.GetExtensionPoint(type);
            Assert.NotNull(ep);
            Assert.That(ep.Path, Is.EqualTo(path));
            Assert.That(ep.TypeName, Is.EqualTo(type.FullName));
        }

#pragma warning disable 414
        private static readonly string[] KnownExtensions = {
            "NUnit.Engine.Tests.DummyFrameworkDriverExtension",
            "NUnit.Engine.Tests.DummyProjectLoaderExtension",
            "NUnit.Engine.Tests.DummyResultWriterExtension",
            "NUnit.Engine.Tests.DummyEventListenerExtension",
            "NUnit.Engine.Tests.DummyServiceExtension",
            "NUnit.Engine.Tests.V2DriverExtension"
        };
#pragma warning restore 414

        [TestCaseSource(nameof(KnownExtensions))]
        public void CanListExtensions(string typeName)
        {
<<<<<<< HEAD
            foreach (IExtensionNode node in _serviceClass.Extensions)
                if (node.TypeName == typeName)
                {
                    Assert.True(node.Enabled);
                    return;
                }

            Assert.Fail("Couldn't find known Extension {0}", typeName);
=======
            Assert.That(_serviceInterface.Extensions,
                Has.One.Property(nameof(ExtensionNode.TypeName)).EqualTo(typeName)
                   .And.Property(nameof(ExtensionNode.Enabled)).True);
>>>>>>> 08022ea5
        }

        [Test, Sequential]
        public void ExtensionsAreAddedToExtensionPoint(
            [ValueSource(nameof(KnownExtensionPointPaths))] string path,
            [ValueSource(nameof(KnownExtensionPointCounts))] int extensionCount)
        {
            var ep = _serviceClass.GetExtensionPoint(path);
            Assume.That(ep, Is.Not.Null);

            Assert.That(ep.Extensions.Count, Is.EqualTo(extensionCount));
        }

        [Test]
        public void ExtensionMayBeDisabledByDefault()
        {
            Assert.That(_serviceInterface.Extensions,
                Has.One.Property(nameof(ExtensionNode.TypeName)).EqualTo("NUnit.Engine.Tests.DummyDisabledExtension")
                   .And.Property(nameof(ExtensionNode.Enabled)).False);
        }

        [Test]
        public void DisabledExtensionMayBeEnabled()
        {
            _serviceInterface.EnableExtension("NUnit.Engine.Tests.DummyDisabledExtension", true);

            Assert.That(_serviceInterface.Extensions, 
                Has.One.Property(nameof(ExtensionNode.TypeName)).EqualTo("NUnit.Engine.Tests.DummyDisabledExtension")
                   .And.Property(nameof(ExtensionNode.Enabled)).True);
        }
    }
}
#endif<|MERGE_RESOLUTION|>--- conflicted
+++ resolved
@@ -112,20 +112,9 @@
         [TestCaseSource(nameof(KnownExtensions))]
         public void CanListExtensions(string typeName)
         {
-<<<<<<< HEAD
-            foreach (IExtensionNode node in _serviceClass.Extensions)
-                if (node.TypeName == typeName)
-                {
-                    Assert.True(node.Enabled);
-                    return;
-                }
-
-            Assert.Fail("Couldn't find known Extension {0}", typeName);
-=======
             Assert.That(_serviceInterface.Extensions,
                 Has.One.Property(nameof(ExtensionNode.TypeName)).EqualTo(typeName)
                    .And.Property(nameof(ExtensionNode.Enabled)).True);
->>>>>>> 08022ea5
         }
 
         [Test, Sequential]
@@ -152,7 +141,7 @@
         {
             _serviceInterface.EnableExtension("NUnit.Engine.Tests.DummyDisabledExtension", true);
 
-            Assert.That(_serviceInterface.Extensions, 
+            Assert.That(_serviceInterface.Extensions,
                 Has.One.Property(nameof(ExtensionNode.TypeName)).EqualTo("NUnit.Engine.Tests.DummyDisabledExtension")
                    .And.Property(nameof(ExtensionNode.Enabled)).True);
         }
