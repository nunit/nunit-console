--- conflicted
+++ resolved
@@ -262,17 +262,9 @@
             //Wait for agent registration based on the agent actually getting processor time - to avoid falling over under process starvation
             while(waitTime > agentProcess.TotalProcessorTime.TotalMilliseconds && !agentProcess.HasExited)
             {
-<<<<<<< HEAD
-                Thread.Sleep( pollTime );
-                if ( !infinite ) waitTime -= pollTime;
-                var agentRecord = _agentData[agentId];
-
-                if ( agentRecord.Agent != null )
-=======
                 Thread.Sleep(pollTime);
-                
+
                 if (agentRecord.Agent != null)
->>>>>>> 08022ea5
                 {
                     log.Debug($"Returning new agent {agentId:B}");
                     return new RemoteTestAgentProxy(agentRecord.Agent, agentRecord.Id);
