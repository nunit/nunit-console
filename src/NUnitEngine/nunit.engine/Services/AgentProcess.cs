--- conflicted
+++ resolved
@@ -96,12 +96,9 @@
 
         public static string GetTestAgentExePath(RuntimeFramework targetRuntime, bool requires32Bit)
         {
-<<<<<<< HEAD
+            log.Debug($"GetTestAgentExePath({targetRuntime}, {requires32Bit})");
+            
             string engineDir = AssemblyHelper.GetDirectoryName(Assembly.GetExecutingAssembly());
-=======
-            log.Debug($"GetTestAgentExePath({targetRuntime}, {requires32Bit})");
-            string engineDir = NUnitConfiguration.EngineDirectory;
->>>>>>> 78229714
             if (engineDir == null) return null;
 
             // If running out of a package "agents" is a subdirectory
