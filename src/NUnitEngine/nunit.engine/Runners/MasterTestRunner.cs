--- conflicted
+++ resolved
@@ -56,11 +56,7 @@
         private ITestEngineRunner _engineRunner;
         private readonly IServiceLocator _services;
 #if !NETSTANDARD1_6
-<<<<<<< HEAD
-        private readonly ExtensionService _extensionService;
-=======
         private readonly IExtensionService _extensionService;
->>>>>>> af1ec1de
 #endif
 #if NETFRAMEWORK
         private readonly IRuntimeFrameworkService _runtimeService;
