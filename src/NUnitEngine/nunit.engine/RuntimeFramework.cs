--- conflicted
+++ resolved
@@ -691,7 +691,6 @@
         }
 
         #endregion
-<<<<<<< HEAD
 
         #region Helper Methods - .NET
 
@@ -768,8 +767,6 @@
         }
 
         #endregion
-=======
->>>>>>> f98bd132
     }
 }
 #endif