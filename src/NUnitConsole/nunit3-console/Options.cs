--- conflicted
+++ resolved
@@ -345,10 +345,6 @@
         protected static T Parse<T> (string value, OptionContext c)
         {
             Type tt = typeof (T);
-<<<<<<< HEAD
-=======
-
->>>>>>> 08022ea5
             bool nullable = tt.IsValueType && tt.IsGenericType &&
                 !tt.IsGenericTypeDefinition &&
                 tt.GetGenericTypeDefinition () == typeof (Nullable<>);
@@ -508,16 +504,6 @@
 
     public class OptionSet : KeyedCollection<string, Option>
     {
-<<<<<<< HEAD
-        string localizer(string msg)
-        {
-            return msg;
-        }
-
-        public string MessageLocalizer(string msg)
-        {
-            return msg;
-=======
         public OptionSet ()
             : this (delegate (string f) {return f;})
         {
@@ -532,7 +518,6 @@
 
         public Converter<string, string> MessageLocalizer {
             get {return localizer;}
->>>>>>> 08022ea5
         }
 
         protected override string GetKeyForItem (Option item)
