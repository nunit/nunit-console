﻿// ***********************************************************************
// Copyright (c) 2010 Charlie Poole
//
// Permission is hereby granted, free of charge, to any person obtaining
// a copy of this software and associated documentation files (the
// "Software"), to deal in the Software without restriction, including
// without limitation the rights to use, copy, modify, merge, publish,
// distribute, sublicense, and/or sell copies of the Software, and to
// permit persons to whom the Software is furnished to do so, subject to
// the following conditions:
// 
// The above copyright notice and this permission notice shall be
// included in all copies or substantial portions of the Software.
// 
// THE SOFTWARE IS PROVIDED "AS IS", WITHOUT WARRANTY OF ANY KIND,
// EXPRESS OR IMPLIED, INCLUDING BUT NOT LIMITED TO THE WARRANTIES OF
// MERCHANTABILITY, FITNESS FOR A PARTICULAR PURPOSE AND
// NONINFRINGEMENT. IN NO EVENT SHALL THE AUTHORS OR COPYRIGHT HOLDERS BE
// LIABLE FOR ANY CLAIM, DAMAGES OR OTHER LIABILITY, WHETHER IN AN ACTION
// OF CONTRACT, TORT OR OTHERWISE, ARISING FROM, OUT OF OR IN CONNECTION
// WITH THE SOFTWARE OR THE USE OR OTHER DEALINGS IN THE SOFTWARE.
// ***********************************************************************

using System;

namespace NUnit.Framework.Internal
{
    /// <summary>
    /// The PropertyNames class provides static constants for the
    /// standard property ids that NUnit uses on tests.
    /// </summary>
    public class PropertyNames
    {
        #region Internal Properties

        /// <summary>
        /// The FriendlyName of the AppDomain in which the assembly is running
        /// </summary>
        public const string AppDomain = "_APPDOMAIN";

        /// <summary>
        /// The selected strategy for joining parameter data into test cases
        /// </summary>
        public const string JoinType = "_JOINTYPE";

        /// <summary>
        /// The process ID of the executing assembly
        /// </summary>
        public const string ProcessID = "_PID";

        /// <summary>
        /// The stack trace from any data provider that threw
        /// an exception.
        /// </summary>
        public const string ProviderStackTrace = "_PROVIDERSTACKTRACE";

        /// <summary>
        /// The reason a test was not run
        /// </summary>
        public const string SkipReason = "_SKIPREASON";

        #endregion

        #region Standard Properties

        /// <summary>
        /// The ApartmentState required for running the test
        /// </summary>
        public const string ApartmentState = "ApartmentState";

        /// <summary>
        /// The categories applying to a test
        /// </summary>
        public const string Category = "Category";

        /// <summary>
        /// The Description of a test
        /// </summary>
        public const string Description = "Description";

        /// <summary>
        /// The number of threads to be used in running tests
        /// </summary>
        public const string LevelOfParallelization = "LevelOfParallelization";

        /// <summary>
        /// The maximum time in ms, above which the test is considered to have failed
        /// </summary>
        public const string MaxTime = "MaxTime";

        /// <summary>
        /// The ParallelScope associated with a test
        /// </summary>
        public const string ParallelScope = "ParallelScope";

        /// <summary>
        /// The number of times the test should be repeated
        /// </summary>
        public const string RepeatCount = "Repeat";

        /// <summary>
        /// Indicates that the test should be run on a separate thread
        /// </summary>
        public const string RequiresThread = "RequiresThread";

        /// <summary>
        /// The culture to be set for a test
        /// </summary>
        public const string SetCulture = "SetCulture";

        /// <summary>
        /// The UI culture to be set for a test
        /// </summary>
        public const string SetUICulture = "SetUICulture";

        /// <summary>
        /// The timeout value for the test
        /// </summary>
<<<<<<< HEAD
        public const string Timeout = "Timeout";

        #endregion
=======
        public static readonly string AppDomain = "_APPDOMAIN";

        /// <summary>
        /// The test will be ignored until the given date
        /// </summary>
        public static readonly string IgnoreUntilDate = "IgnoreUntilDate";
>>>>>>> 4aa70321
    }
}<|MERGE_RESOLUTION|>--- conflicted
+++ resolved
@@ -116,17 +116,13 @@
         /// <summary>
         /// The timeout value for the test
         /// </summary>
-<<<<<<< HEAD
         public const string Timeout = "Timeout";
-
-        #endregion
-=======
-        public static readonly string AppDomain = "_APPDOMAIN";
 
         /// <summary>
         /// The test will be ignored until the given date
         /// </summary>
-        public static readonly string IgnoreUntilDate = "IgnoreUntilDate";
->>>>>>> 4aa70321
+        public const string IgnoreUntilDate = "IgnoreUntilDate";
+
+        #endregion
     }
 }